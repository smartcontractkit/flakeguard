--- conflicted
+++ resolved
@@ -77,9 +77,6 @@
 #### Cons
 
 * Can run into merge conflicts galore, will probably need some system to deal with these.
-<<<<<<< HEAD
-* Some tests (like complex subtests) can not be easily quarantined and may need manual intervention, which can frustrate devs who are unfamiliar with the process. This isn't a big deal, and can be ameliorated with good docs and alerts.
-=======
 * Some tests (like complex subtests) cannot be easily quarantined and may need manual intervention, which can frustrate devs who are unfamiliar with the process. This isn't a big deal, and can be ameliorated with good docs and alerts.
 
 ## Guard Mode
@@ -99,7 +96,6 @@
   run-->rerun
   new-->detect
 ```
->>>>>>> 0960554e
 
 ## Flakeguard's Usage of [gotestsum](https://github.com/gotestyourself/gotestsum)
 
